--- conflicted
+++ resolved
@@ -87,15 +87,6 @@
     # Filter out NaNs
     mask = ~np.isnan(labels)
 
-<<<<<<< HEAD
-        metrics = fit_logistic(X_train, X_test, y_train, y_test, verbose) if is_categorical else fit_linear(X_train, X_test, y_train, y_test, verbose)
-        fold_results.append(metrics)
-
-    # Compute mean and variance of metrics across folds
-    scores = {metric: np.mean([fold[metric] for fold in fold_results]) for metric in fold_results[0]}
-    errors = {metric: 2 * np.std([fold[metric] for fold in fold_results]) for metric in fold_results[0]}
-    
-=======
     labels = labels.reshape(-1)  # Ensure it's 1D
     representations = representations.reshape(labels.shape[0], -1)  # Flatten if needed
     labels = labels[mask]
@@ -119,7 +110,6 @@
         "5-layer MLP": MLP(X_train.shape[1], [64, 32, 32, 16, 8]),
         "10-layer MLP": MLP(X_train.shape[1], [128] + [64]*4 + [32]*4)
     }
->>>>>>> 61640432
 
     # Determine if classification (binary) or regression task
     is_categorical = len(np.unique(labels)) <= 2

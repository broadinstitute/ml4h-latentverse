import numpy as np
import matplotlib.pyplot as plt
<<<<<<< HEAD
from ml4h_lse.tests.probing import run_probing
from ml4h_lse.tests.clustering import run_clustering
=======
from sklearn.cluster import KMeans
from sklearn.metrics import silhouette_score
from ml4h_lse.utils import fit_logistic, fit_linear
>>>>>>> 61640432

def run_robustness(representations, labels, noise_levels, metric="clustering", plots=True):
    """
    Evaluates robustness of learned representations by adding noise and measuring clustering or probing performance.

    Parameters:
    - representations: (N, D) array of feature embeddings
    - labels: (N,) array of target labels
    - noise_levels: List of noise magnitudes to apply
    - metric: "clustering" (Silhouette Score) or "probing" (Predictive Performance)
    - plots: If True, generates a performance plot

    Returns:
    - noisy_scores: Dictionary mapping metric names to lists of scores for different noise levels
    """
    noisy_scores = {}  # Initialize dictionary to store results

    plt.figure(figsize=(8, 6))

    for noise_level in noise_levels:
        # Apply Gaussian noise
        noisy_representations = representations + noise_level * np.random.normal(size=representations.shape)

        if metric == "clustering":
            results = run_clustering(representations=noisy_representations, labels=labels)
            results = results['results']

        elif metric == "probing":
            results = run_probing(representations=noisy_representations, labels=labels)
            results = results[0]
        # Store results in dictionary
        for key, value in results.items():
            if key not in noisy_scores:
                noisy_scores[key] = []
            noisy_scores[key].append(value)

    if plots:
        plt.figure(figsize=(8, 6))
        for key, values in noisy_scores.items():
            print(values)
            plt.plot(noise_levels, values, label=key)

        plt.xlabel("Noise Level", fontsize=14)
        plt.ylabel("Performance Score", fontsize=14)
        plt.title(f"Robustness of Representations ({metric.capitalize()})", fontsize=16)
        plt.legend()
        plt.grid()
        plt.show()

    return noisy_scores<|MERGE_RESOLUTION|>--- conflicted
+++ resolved
@@ -1,13 +1,7 @@
 import numpy as np
 import matplotlib.pyplot as plt
-<<<<<<< HEAD
 from ml4h_lse.tests.probing import run_probing
 from ml4h_lse.tests.clustering import run_clustering
-=======
-from sklearn.cluster import KMeans
-from sklearn.metrics import silhouette_score
-from ml4h_lse.utils import fit_logistic, fit_linear
->>>>>>> 61640432
 
 def run_robustness(representations, labels, noise_levels, metric="clustering", plots=True):
     """
@@ -37,12 +31,15 @@
 
         elif metric == "probing":
             results = run_probing(representations=noisy_representations, labels=labels)
-            results = results[0]
+            results = results["metrics"]
         # Store results in dictionary
         for key, value in results.items():
             if key not in noisy_scores:
                 noisy_scores[key] = []
-            noisy_scores[key].append(value)
+            if metric == "probing":
+                noisy_scores[key].append(value[0])
+            elif metric == "clustering":
+                noisy_scores[key].append(value)
 
     if plots:
         plt.figure(figsize=(8, 6))

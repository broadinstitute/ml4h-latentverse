import numpy as np
import matplotlib
matplotlib.use('Agg')
import matplotlib.pyplot as plt
import seaborn as sns
sns.set()
import pandas as pd
from sklearn.cluster import KMeans
from sklearn.metrics import silhouette_score, normalized_mutual_info_score, davies_bouldin_score
from sklearn.neighbors import KNeighborsClassifier
from sklearn.decomposition import PCA
import os


def run_clustering(representations, labels, num_clusters=None, plots=False):
    """
    Performs KMeans clustering, evaluates clustering quality, and optionally visualizes results.

    Parameters:
        representations (ndarray): Feature representations for clustering.
        num_clusters (int, optional): Number of clusters (ignored if labels are provided).
        labels (ndarray, optional): True labels (used for evaluation).
        plots (bool, optional): Whether to generate clustering visualization.

    Returns:
        dict: Clustering evaluation metrics.
    """
    # Convert Pandas DataFrame to NumPy if necessary
    if isinstance(representations, pd.DataFrame):
        representations = representations.to_numpy()
    if isinstance(labels, pd.DataFrame):
        labels = labels.to_numpy().reshape(-1)  # Ensure labels are 1D

    # Ensure labels exist and have correct shape
    labels = np.asarray(labels) 
    has_labels = labels is not None and len(labels) > 0
    
     # Determine number of clusters
    if num_clusters is None:
        if has_labels:
            num_clusters = len(np.unique(labels))  # Use labels if no num_clusters is given
        else:
            raise ValueError("num_clusters must be provided if labels are missing.")

    if has_labels:
        mask = ~np.isnan(labels)
        labels, representations = labels[mask], representations[mask]
        labels = labels.astype(int)

    # Run KMeans clustering
    kmeans = KMeans(n_clusters=num_clusters, random_state=42)
    cluster_labels = kmeans.fit_predict(representations)

    # Compute NMI only if labels exist and match cluster labels in length
    nmi = None
    if has_labels and labels.shape[0] == cluster_labels.shape[0]:
        nmi = normalized_mutual_info_score(labels, cluster_labels)
    else:
        print("Warning: Skipping NMI because of missing or mismatched labels")

    # Compute evaluation metrics
    silhouette = silhouette_score(representations, cluster_labels)
    davies_bouldin = davies_bouldin_score(representations, cluster_labels)

    # Compute cluster learnability using 1-NN classifier
    knn = KNeighborsClassifier(n_neighbors=5, metric='euclidean')
    knn.fit(representations, cluster_labels)
    cl_score = np.mean(knn.predict(representations) == cluster_labels)

    results = {
        "Silhouette Score": silhouette,
        "Davies-Bouldin Index": davies_bouldin,
        "Normalized Mutual Information": nmi,
        "Cluster Learnability": cl_score
    }

    # Optional visualization
    plot_url = None
    if plots:
        plot_url = visualize_clusterings(representations, cluster_labels, labels, num_clusters)

    return {"results": results, "plot_url": plot_url}


def visualize_clusterings(representations, cluster_labels, labels=None, num_clusters=None):
    """
    Visualizes KMeans clustering results, coloring points based on their cluster and labels.

    Parameters:
        representations (ndarray): Feature representations.
        cluster_labels (ndarray): Cluster assignments.
        num_clusters (int): Number of clusters.

    """
    matplotlib.use('Agg')

    plt.figure(figsize=(8, 6))
    markers = ['x', 'o', '+']
    
    # Compute first two principal components (PCA)
    pca = PCA(n_components=2)
    pca_rep = pca.fit_transform(representations)

    # Define color palette based on number of clusters
    colors = sns.color_palette('husl')#, n_colors=num_clusters)

    # Plot each cluster with its unique color
<<<<<<< HEAD
    # for cluster_idx in range(num_clusters):
    #     cluster_mask = cluster_labels == cluster_idx

    plt.scatter(
        x=pca_rep[cluster_mask, 0],
        y=pca_rep[cluster_mask, 1],
        color=colors[labels] if labels is not None else colors[cluster_labels],
        marker=markers[cluster_labels],
        label=f'Cluster {cluster_idx}',
        alpha=0.4
    )
=======
    for cluster_idx in range(num_clusters):
        cluster_mask = cluster_labels == cluster_idx

        sns.scatterplot(
            x=pca_rep[cluster_mask, 0],
            y=pca_rep[cluster_mask, 1],
            color=colors[cluster_idx],
            marker='o',
            label=f'Cluster {cluster_idx}',
            alpha=0.4
        )
>>>>>>> fa36bec1

    plt.title("Clustering Visualization", fontsize=16)
    plt.xlabel("Principal Component 1")
    plt.ylabel("Principal Component 2")
    plt.grid(True)
    plt.legend(title="Legend", loc='best', bbox_to_anchor=(1.05, 1))
    plt.tight_layout()
    plot_filename = f"clustering_plot.png"
    plot_filepath = os.path.join("static/plots", plot_filename)
    plt.savefig(plot_filepath, format="png")
    plt.close()

    return f"/static/plots/{plot_filename}"
<|MERGE_RESOLUTION|>--- conflicted
+++ resolved
@@ -105,7 +105,6 @@
     colors = sns.color_palette('husl')#, n_colors=num_clusters)
 
     # Plot each cluster with its unique color
-<<<<<<< HEAD
     # for cluster_idx in range(num_clusters):
     #     cluster_mask = cluster_labels == cluster_idx
 
@@ -117,19 +116,7 @@
         label=f'Cluster {cluster_idx}',
         alpha=0.4
     )
-=======
-    for cluster_idx in range(num_clusters):
-        cluster_mask = cluster_labels == cluster_idx
 
-        sns.scatterplot(
-            x=pca_rep[cluster_mask, 0],
-            y=pca_rep[cluster_mask, 1],
-            color=colors[cluster_idx],
-            marker='o',
-            label=f'Cluster {cluster_idx}',
-            alpha=0.4
-        )
->>>>>>> fa36bec1
 
     plt.title("Clustering Visualization", fontsize=16)
     plt.xlabel("Principal Component 1")
